--- conflicted
+++ resolved
@@ -535,7 +535,6 @@
     config_path, mizuroute_config = mizutil.write_mizuroute_config(
             bmorph_config["output_prefix"],
             scbc_type, bmorph_config['apply_window'],
-<<<<<<< HEAD
             config_dir=bmorph_config['mizuroute_configs_path'],
             topo_dir=bmorph_config['topologies_path'],
             input_dir=bmorph_config['input_path'],
@@ -544,17 +543,7 @@
             )
 
     mizutil.run_mizuroute(mizuroute_exe, config_path)
-    region_totals = xr.open_mfdataset(f'{mizuroute_config["output_dir"]}{mizuroute_config["out_name"]}*', engine='netcdf4')
-=======
-            config_dir=bmorph_config['data_path']+'/mizuroute_configs/',
-            topo_dir=bmorph_config['data_path']+'/topologies/',
-            input_dir=bmorph_config['data_path']+'/input/',
-            output_dir=bmorph_config['data_path']+'/output/',
-            )
-
-    mizutil.run_mizuroute(mizuroute_exe, config_path)
-    region_totals = xr.open_mfdataset(f'{mizuroute_config["output_dir"]}{bmorph_config["output_prefix"]}_{scbc_type}_scbc*')
->>>>>>> 9dcb2d2d
+    region_totals = xr.open_mfdataset(f'{mizuroute_config["output_dir"]}{mizuroute_config["out_name"]}*')
     region_totals = region_totals.sel(time=slice(*bmorph_config['apply_window']))
     region_totals['seg'] = region_totals['reachID'].isel(time=0)
     return region_totals.load()
