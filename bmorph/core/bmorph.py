--- conflicted
+++ resolved
@@ -227,21 +227,6 @@
         window=nsmooth, min_periods=1, center=True).mean()
     train_cdf = train_ts[training_window].rolling(
         window=nsmooth, min_periods=1, center=True).mean()
-<<<<<<< HEAD
-
-    # Smooth the raw Series
-    raw_smoothed_ts = raw_ts.rolling(
-        window=nsmooth, min_periods=1, center=True).mean()
-
-    # Calculate the bmorph multipliers based on the smoothed time series and
-    # PDFs
-    bmorph_multipliers = edcdfm(raw_smoothed_ts[raw_bmorph_window],
-                                raw_smoothed_ts[raw_cdf_window],
-                                train_cdf, truth_cdf)
-
-    # Apply the bmorph multipliers to the raw time series
-    bmorph_ts = bmorph_multipliers * raw_ts[raw_bmorph_window]
-=======
     
     # Check if using edcdfm or mdcdedcdfm through second variable being added  
     # for the raw and train series because truth can be set as train later
@@ -280,7 +265,6 @@
         bmorph_ts = bmorph_multipliers * raw_ts[raw_bmorph_window]
         
         
->>>>>>> 751f38dc
     return bmorph_ts, bmorph_multipliers
 
 
