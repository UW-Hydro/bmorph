import os
from glob import glob
import xarray as xr
import pandas as pd
import geopandas as gpd
import bmorph
import numpy as np
from scipy.stats import entropy
from string import Template
import subprocess

CONTROL_TEMPLATE = Template(
"""<ancil_dir>            $ancil_dir !
<input_dir>            $input_dir !
<output_dir>           $output_dir !
<sim_start>            $sim_start !
<sim_end>              $sim_end !
<fname_ntopOld>        $topo_file !
<dname_nhru>           seg !
<dname_sseg>           seg !
<seg_outlet>           -9999 !
<fname_qsim>           $flow_file !
<vname_qsim>           scbc_flow !
<vname_time>           time !
<dname_time>           time !
<dname_hruid>          seg !
<vname_hruid>          seg !
<units_qsim>           mm/d !
<dt_qsim>              86400 !
<is_remap>              F !
<restart_opt>           F !
<route_opt>             1 !
<fname_output>          $out_name !
<fname_state_out>       state.out.nc !
<param_nml>             param.nml.default !
<doesBasinRoute>        0 !
<varname_area>          Contrib_Area !
<varname_length>        Length !
<varname_slope>         Slope !
<varname_HRUid>         seg_id !
<varname_segId>         seg_id !
<varname_downSegId>     Tosegment !
<varname_hruSegId>      seg_id !
""")


def write_mizuroute_config(region, scbc_type, time_window,
                           config_dir='../mizuroute_configs/',
                           topo_dir='../topologies/',
                           input_dir='../input/',
                           output_dir='../output/'):
    mizuroute_config = {
        'ancil_dir': os.path.abspath(topo_dir)+'/',
        'input_dir': os.path.abspath(input_dir)+'/',
        'output_dir': os.path.abspath(output_dir)+'/',
        'sim_start': time_window[0].strftime("%Y-%m-%d"),
        'sim_end': time_window[1].strftime("%Y-%m-%d"),
        'topo_file': f'{region.lower()}_huc12_topology_scaled_area.nc',
        'flow_file': f'{region.lower()}_local_{scbc_type}_scbc.nc',
        'out_name': f'{region.lower()}_{scbc_type}_scbc'
    }

    config_path = os.path.abspath(f'{config_dir}reroute_{region.lower()}_{scbc_type}.control')
    with open(config_path, 'w') as f:
        f.write(CONTROL_TEMPLATE.substitute(mizuroute_config))
    return config_path, mizuroute_config


def run_mizuroute(mizuroute_exe, mizuroute_config):
    cmd = f'{mizuroute_exe} {mizuroute_config}'
    p = subprocess.Popen([cmd], shell=True, stdout=subprocess.PIPE, stderr=subprocess.PIPE)
    p.wait()
    return p


def find_up(ds, seg):
    """
    finds the segment directly upstream of seg given seg is not
    a headwater segment, (in which case np.nan is returned)
    """
    if ds.sel(seg=seg)['is_headwaters']:
        return np.nan
    up_idx = np.argwhere(ds['down_seg'].values == seg).flatten()[0]
    up_seg = ds['seg'].isel(seg=up_idx).values[()]
    return up_seg


def walk_down(ds, start_seg):
    """
    finds the nearest downstream gauge site and returns the distance
    traveled to reach it from start_seg
    """
    tot_length = 0.0
    cur_seg = start_seg
    if ds['is_gauge'].sel(seg=cur_seg):
        return 0.0, cur_seg
    else:
        while (ds['down_seg'].sel(seg=cur_seg).values[()] in ds['seg'].values
              and not ds['is_gauge'].sel(seg=ds['seg'].sel(seg=cur_seg).values[()]).values[()]):
            cur_seg = ds['down_seg'].sel(seg=cur_seg).values[()]
            tot_length += ds.sel(seg=cur_seg)['length'].values[()]
        cur_seg = ds['down_seg'].sel(seg=cur_seg).values[()]
        return tot_length, cur_seg


def walk_up(ds, start_seg):
    """
    finds the nearest upstream gauge site and returns the distance
    traveled to reach it from start_seg
    """
    tot_length = 0.0
    cur_seg = start_seg
    if ds['is_gauge'].sel(seg=cur_seg):
        return 0.0, cur_seg
    else:
        # assume flows are at the end of the reach, so if we are
        # walking upstream we will be walking through start_seg
        # and need to account for that
        tot_length += ds.sel(seg=cur_seg)['length'].values[()]
        while (ds['up_seg'].sel(seg=cur_seg).values[()] in ds['seg'].values
              and not ds['is_gauge'].sel(seg=ds['up_seg'].sel(seg=cur_seg).values[()]).values[()]):
            cur_seg = ds['up_seg'].sel(seg=cur_seg).values[()]
            tot_length += ds.sel(seg=cur_seg)['length'].values[()]
        cur_seg = ds['up_seg'].sel(seg=cur_seg).values[()]
        return tot_length, cur_seg


def find_max_r2(ds, curr_seg_flow):
    """
    find_max_r2
        searches through ds to find which seg has the greatest
        r2 value with respect to curr_seg_flow
    ----
    ds: xr.Dataset
        contains the variable 'reference_flow' to compare
        curr_seg_flow against and the coordinate 'seg'
    curr_seg_flow: 
        a numpy array containing flow values that r2 is to
        be maximized with respect to
    Return: max_r2, max_r2_ref_seg
        if no seg is found, max_r2 = 0 and max_r2_ref_seg = -1
    """
    max_r2 = 0.0
    max_r2_ref_seg = -1
    for ref_seg in ds['seg'].values:
        ref_flow = ds.sel(seg=ref_seg).values
        curr_ref_r2 = np.corrcoef(curr_seg_flow, ref_flow)[0, 1]**2
        if curr_ref_r2 > max_r2:
            max_r2 = curr_ref_r2
            max_r2_ref_seg = ref_seg
    return max_r2, max_r2_ref_seg


def find_min_kldiv(ds, curr_seg_flow):
     """
    find_min_kldiv
        searches through ds to find which seg has the smallest
        KL Divergence value with respect to curr_seg_flow
    ----
    ds: xr.Dataset
        contains the variable 'reference_flow' to compare
        curr_seg_flow against and the coordinate 'seg'
    curr_seg_flow: 
        a numpy array containing flow values that KL Divergence
        is to be maximized with respect to
    Return: min_kldiv, min_kldiv_ref_seg
        if no seg is found, min_kldiv = -1 and min_kldiv_ref_seg = -1
    """
    TINY_VAL = 1e-6
    min_kldiv = np.inf
    min_kldiv_ref_seg = -1

    total_bins = int(np.sqrt(len(curr_seg_flow)))
    curr_seg_flow_pdf, curr_seg_flow_edges = np.histogram(
        curr_seg_flow, bins=total_bins, density=True)
    curr_seg_flow_pdf[curr_seg_flow_pdf == 0] = TINY_VAL

    for ref_seg in ds['seg'].values:
        ref_flow = ds.sel(seg=ref_seg).values
        ref_flow_pdf = np.histogram(ref_flow, bins=curr_seg_flow_edges, density=True)[0]
        ref_flow_pdf[ref_flow_pdf == 0] = TINY_VAL
        curr_ref_kldiv = entropy(pk=ref_flow_pdf, qk=curr_seg_flow_pdf)
        if curr_ref_kldiv < min_kldiv:
            min_kldiv = curr_ref_kldiv
            min_kldiv_ref_seg = ref_seg
    if min_kldiv == np.inf:
        # meaning something went wrong and kldiv cannot be used
        # to select refernce sites
        min_kldiv = -1
        # kl divergence can never be less than zero, so we can
        # trust that if a -1 pops up down the line, it is because
        # we set it here and something went wrong ... but we dont
        # want the method to break and stop running for other sites
    return min_kldiv, min_kldiv_ref_seg

def kling_gupta_efficiency(sim, obs):
    """
    calculates the Kling Gupta Efficiency between two flow arrays
    """
    obs = np.asarray(obs)
    sim = np.asarray(sim)
    obs_filtered = obs[np.logical_and(~np.isnan(obs), ~np.isnan(sim))]
    sim_filtered = sim[np.logical_and(~np.isnan(obs), ~np.isnan(sim))]
    sim_std = np.std(sim_filtered, ddof=1)
    obs_std = np.std(obs_filtered, ddof=1)
    sim_mu = np.mean(sim_filtered)
    obs_mu = np.mean(obs_filtered)
    r = np.corrcoef(sim_filtered, obs_filtered)[0, 1]
    var = sim_std / obs_std
    bias = sim_mu / obs_mu
    kge = 1 - np.sqrt((bias-1)**2 + (var-1)**2 + (r-1)**2)
    return kge

def find_max_kge(ds, curr_seg_flow):
    """
    find_max_kge
        searches through ds to find which seg has the larges
        Kling Gupta Efficiency value with respect to curr_seg_flow
    ----
    ds: xr.Dataset
        contains the variable 'reference_flow' to compare
        curr_seg_flow against and the coordinate 'seg'
    curr_seg_flow: 
        a numpy array containing flow values that KGE
        is to be maximized with respect to
    Return: max_kge, max_kge_ref_seg
        if no seg is found, max_kge = -np.inf and max_kge_ref_seg = -1
    """
    max_kge = -np.inf
    max_kge_ref_seg = -1
    for ref_seg in ds['seg'].values:
        ref_flow = ds.sel(seg=ref_seg).values
        curr_ref_kge = kling_gupta_efficiency(curr_seg_flow, ref_flow)
        if curr_ref_kge > max_kge:
            max_kge = curr_ref_kge
            max_kge_ref_seg = ref_seg
    return max_kge, max_kge_ref_seg


def trim_time(dataset_list: list):
    """
    Trims all times of the xarray.Datasets in the list to the shortest timeseries.
    ----
    dataset_list: list
        contains a list of xarray.Datasets
    ----
    Return: list
        contains a list in the same order as dataset_list except with all items
        in the list having the same start and end time
    """
    t_starts = list()
    t_finishes = list()

    for ds in dataset_list:
        assert isinstance(ds, xr.Dataset) #quick type check
        t_ds = ds.time.values[[0, -1]]
        t_starts.append(t_ds[0])
        t_finishes.append(t_ds[1])

    t_trim_start = np.max(t_starts)
    t_trim_finish = np.min(t_finishes)
    t_slice = slice(t_trim_start, t_trim_finish)

    dataset_list_trimmed = list()

    for ds in dataset_list:
        dataset_list_trimmed.append(ds.sel(time=t_slice))

    return dataset_list_trimmed


def map_segs_topology(routed: xr.Dataset, topology: xr.Dataset):
    """
    adds contributing_area, average elevation, length, and down_seg to
    routed from topology
    """
    routed = routed.sel(seg=topology['seg'])
    #routed['contributing_area'] = topology['Contrib_Area']
    #routed['elevation'] = 0.5 * (topology['TopElev'] + topology['BotElev'])
    routed['length'] = topology['Length']
    routed['down_seg'] = topology['Tosegment']

    return routed


def map_ref_sites(routed: xr.Dataset, gauge_reference: xr.Dataset,
                    gauge_sites=None, route_var = 'IRFroutedRunoff',
                    fill_method='kldiv'):
    """
    map_ref_sites
        assigns segs within routed boolean 'is_gauge' idnetifiers and
        what each seg's upstream and downstream reference seg designations
        are
    ----
    routed: xr.Dataset
    gauge_reference: xr.Dataset
    gauge_sites = None
        if None, gauge_sites will be taken as all those listed in
        gauge_reference
    route_var = 'IRFroutedRunoff'
        variable name of flows used for fill_method purposes within routed
    fill_method: str
        While finding some upstream/downstream reference segs may be simple,
        (segs with 'is_gauge' = True are their own reference segs, others
        may be easy to find looking directly up or downstream), some river
        networks may have multiple options to select gauge sites and may fail
        to have upstream/downstream reference segs designated. fill_method
        specifies how segs should be assigned upstream/downstream reference
        segs for bias correction if they are missed walking upstream or downstream
        
        Currently supported methods:
            'leave_null'
                nothing is done to fill missing reference segs, np.nan values are
                replaced with a -1 seg designation and that's it
            'forward_fill'
                xarray's ffill method is used to fill in any np.nan values
            'r2'
                reference segs are selected based on which reference site that
                seg's flows has the greatest r2 value with
            'kldiv'
                reference segs are selected based on which reference site that
                seg's flows has the smallest KL Divergence value with
            'kge'
                reference segs are selected based on which reference site that
                seg's flows has the greatest KGE value with
    Return: routed
    """
    if isinstance(gauge_sites, type(None)):
        gauge_sites = gauge_reference['site'].values
    else:
        # need to typecheck since we do a for loop later and don't
        # want to end up iterating through a string by accident
        assert isinstance(gauge_sites, list)

    gauge_segs = gauge_reference.sel(site=gauge_sites)['seg'].values

    routed['is_gauge'] = False * routed['seg']
    routed['down_ref_seg'] = np.nan * routed['seg']
    routed['up_ref_seg'] = np.nan * routed['seg']
    routed['up_seg'] = 0 * routed['is_headwaters']
    routed['up_seg'].values = [find_up(routed, s) for s in routed['seg'].values]
    for s in routed['seg']:
        if s in list(gauge_segs):
            routed['is_gauge'].loc[{'seg':s}] = True
            routed['down_ref_seg'].loc[{'seg': s}] = s
            routed['up_ref_seg'].loc[{'seg': s}] = s

    for seg in routed['seg']:
        cur_seg = seg.values[()]
        while cur_seg in routed['seg'].values and np.isnan(routed['down_ref_seg'].sel(seg=cur_seg)):
            cur_seg = routed['down_seg'].sel(seg=cur_seg).values[()]
        if cur_seg in routed['seg'].values:
            routed['down_ref_seg'].loc[{'seg':seg}] = routed['down_ref_seg'].sel(seg=cur_seg).values[()]

    for seg in routed['seg']:
        cur_seg = seg.values[()]
        while cur_seg in routed['seg'].values and np.isnan(routed['up_ref_seg'].sel(seg=cur_seg)):
            cur_seg = routed['up_seg'].sel(seg=cur_seg).values[()]
        if cur_seg in routed['seg'].values:
            routed['up_ref_seg'].loc[{'seg':seg}] = routed['up_ref_seg'].sel(seg=cur_seg).values[()]

    # Fill in any remaining nulls (head/tailwaters)
    if fill_method == 'leave_null':
        # since there should be no -1 segs from mizuroute, we can set nan's to -1 to acknowledge
        # that they have been addressed and still set them apart from the rest of the data
        routed['up_ref_seg'] = (routed['up_ref_seg'].where(~np.isnan(routed['up_ref_seg']), other=-1))
        routed['down_ref_seg'] = (routed['down_ref_seg'].where(~np.isnan(routed['down_ref_seg']), other=-1))
    elif fill_method == 'forward_fill':
        routed['up_ref_seg'] = (routed['up_ref_seg'].where(
            ~np.isnan(routed['up_ref_seg']), other=routed['down_ref_seg'])).ffill('seg')
        routed['down_ref_seg'] = (routed['down_ref_seg'].where(
            ~np.isnan(routed['down_ref_seg']), other=routed['up_ref_seg'])).ffill('seg')
    elif fill_method == 'r2':

        fill_up_isegs = np.where(np.isnan(routed['up_ref_seg'].values))[0]
        fill_down_isegs = np.where(np.isnan(routed['down_ref_seg'].values))[0]

        routed['r2_up_gauge'] = 0 * routed['is_gauge']
        routed['r2_down_gauge'] = 0 * routed['is_gauge']

        for curr_seg in routed['seg'].values:
            up_ref_seg = np.nan
            curr_seg_flow = routed[route_var].sel(seg=curr_seg).values
            if np.isnan(routed['up_ref_seg'].sel(seg=curr_seg).values):
                up_ref_r2, up_ref_seg = find_max_r2(routed[route_var].sel(seg=gauge_segs), curr_seg_flow)
                routed['r2_up_gauge'].loc[{'seg':curr_seg}] = up_ref_r2
                routed['up_ref_seg'].loc[{'seg':curr_seg}] = up_ref_seg
            else:
                # this seg has already been filled in, but r2 still needs to be calculated
                ref_flow = routed[route_var].sel(seg=routed['up_ref_seg'].sel(seg=curr_seg)).values
                up_ref_r2 = np.corrcoef(curr_seg_flow, ref_flow)[0, 1]**2
                routed['r2_up_gauge'].loc[{'seg':curr_seg}] = up_ref_r2

        for curr_seg in routed['seg'].values:
            down_ref_seg = np.nan
            curr_seg_flow = routed[route_var].sel(seg=curr_seg).values
            if np.isnan(routed['down_ref_seg'].sel(seg=curr_seg).values):
                down_ref_r2, down_ref_seg = find_max_r2(routed[route_var].sel(seg=gauge_segs), curr_seg_flow)
                routed['r2_down_gauge'].loc[{'seg':curr_seg}] = down_ref_r2
                routed['down_ref_seg'].loc[{'seg':curr_seg}] = down_ref_seg
            else:
                # this seg has already been filled in, but r2 still needs to be calculated
                ref_flow = routed[route_var].sel(seg=routed['down_ref_seg'].sel(seg=curr_seg)).values
                down_ref_r2 = np.corrcoef(curr_seg_flow, ref_flow)[0, 1]**2
                routed['r2_down_gauge'].loc[{'seg':curr_seg}] = down_ref_r2


    elif fill_method == 'kldiv':
        fill_up_isegs = np.where(np.isnan(routed['up_ref_seg'].values))[0]
        fill_down_isegs = np.where(np.isnan(routed['down_ref_seg'].values))[0]

        routed['kldiv_up_gauge'] = 0 * routed['is_gauge']
        routed['kldiv_down_gauge'] = 0 * routed['is_gauge']
        for curr_seg in routed['seg'].values:
            curr_seg_flow = routed[route_var].sel(seg=curr_seg).values
            if np.isnan(routed['up_ref_seg'].sel(seg=curr_seg).values):
                up_ref_kldiv, up_ref_seg = find_min_kldiv(routed[route_var].sel(seg=gauge_segs), curr_seg_flow)
                routed['kldiv_up_gauge'].loc[{'seg':curr_seg}] = up_ref_kldiv
                routed['up_ref_seg'].loc[{'seg':curr_seg}] = up_ref_seg
            else:
                # this seg has already been filled in, but kldiv still needs to be calculated
                # kldiv computation could probably be gutted in the furture ...
                TINY_VAL = 1e-6
                total_bins = int(np.sqrt(len(curr_seg_flow)))
                curr_seg_flow_pdf, curr_seg_flow_edges = np.histogram(
                    curr_seg_flow, bins=total_bins, density=True)
                curr_seg_flow_pdf[curr_seg_flow_pdf == 0] = TINY_VAL

                ref_flow = routed[route_var].sel(seg=routed['up_ref_seg'].sel(seg=curr_seg).values).values
                ref_flow_pdf = np.histogram(ref_flow, bins=curr_seg_flow_edges, density=True)[0]
                ref_flow_pdf[ref_flow_pdf == 0] = TINY_VAL

                up_ref_kldiv = entropy(pk=ref_flow_pdf, qk=curr_seg_flow_pdf)
                routed['kldiv_up_gauge'].loc[{'seg':curr_seg}] = up_ref_kldiv

        for curr_seg in routed['seg'].values:
            curr_seg_flow = routed[route_var].sel(seg=curr_seg).values
            if np.isnan(routed['down_ref_seg'].sel(seg=curr_seg).values):
                down_ref_kldiv, down_ref_seg = find_min_kldiv(routed[route_var].sel(seg=gauge_segs), curr_seg_flow)
                routed['kldiv_down_gauge'].loc[{'seg':curr_seg}] = down_ref_kldiv
                routed['down_ref_seg'].loc[{'seg':curr_seg}] = down_ref_seg
            else:
                # this seg has already been filled in, but kldiv still needs to be calculated
                # kldiv computation could probably be gutted in the furture ...
                TINY_VAL = 1e-6
                total_bins = int(np.sqrt(len(curr_seg_flow)))
                curr_seg_flow_pdf, curr_seg_flow_edges = np.histogram(
                    curr_seg_flow, bins=total_bins, density=True)
                curr_seg_flow_pdf[curr_seg_flow_pdf == 0] = TINY_VAL

                ref_flow = routed[route_var].sel(seg=routed['down_ref_seg'].sel(seg=curr_seg).values).values
                ref_flow_pdf = np.histogram(ref_flow, bins=curr_seg_flow_edges, density=True)[0]
                ref_flow_pdf[ref_flow_pdf == 0] = TINY_VAL

                down_ref_kldiv = entropy(pk=ref_flow_pdf, qk=curr_seg_flow_pdf)
                routed['kldiv_down_gauge'].loc[{'seg':curr_seg}] = down_ref_kldiv

    elif fill_method == 'kge':

        fill_up_isegs = np.where(np.isnan(routed['up_ref_seg'].values))[0]
        fill_down_isegs = np.where(np.isnan(routed['down_ref_seg'].values))[0]

        routed['kge_up_gauge'] = 0 * routed['is_gauge']
        routed['kge_down_gauge'] = 0 * routed['is_gauge']

        for curr_seg in routed['seg'].values:
            up_ref_seg = np.nan
            curr_seg_flow = routed[route_var].sel(seg=curr_seg).values
            if np.isnan(routed['up_ref_seg'].sel(seg=curr_seg).values):
                up_ref_kge, up_ref_seg = find_max_kge(routed[route_var].sel(seg=gauge_segs), curr_seg_flow)
                routed['kge_up_gauge'].loc[{'seg':curr_seg}] = up_ref_kge
                routed['up_ref_seg'].loc[{'seg':curr_seg}] = up_ref_seg
            else:
                # this seg has already been filled in, but kge still needs to be calculated
                ref_flow = routed[route_var].sel(seg=routed['up_ref_seg'].sel(seg=curr_seg)).values
                up_ref_kge = kling_gupta_efficiency(curr_seg_flow, ref_flow)
                routed['kge_up_gauge'].loc[{'seg':curr_seg}] = up_ref_kge

        for curr_seg in routed['seg'].values:
            down_ref_seg = np.nan
            curr_seg_flow = routed[route_var].sel(seg=curr_seg).values
            if np.isnan(routed['down_ref_seg'].sel(seg=curr_seg).values):
                down_ref_kge, down_ref_seg = find_max_kge(routed[route_var].sel(seg=gauge_segs), curr_seg_flow)
                routed['kge_down_gauge'].loc[{'seg':curr_seg}] = down_ref_kge
                routed['down_ref_seg'].loc[{'seg':curr_seg}] = down_ref_seg
            else:
                # this seg has already been filled in, but kge still needs to be calculated
                ref_flow = routed[route_var].sel(seg=routed['down_ref_seg'].sel(seg=curr_seg)).values
                down_ref_kge = kling_gupta_efficiency(curr_seg_flow, ref_flow)
                routed['kge_down_gauge'].loc[{'seg':curr_seg}] = down_ref_kge
    else:
        raise ValueError('Invalid method provided for "fill_method"')

    return routed


def map_headwater_sites(routed: xr.Dataset):
    """
    boolean identifies whether a seg is a headwater with 'is_headwater'
    """
    if not 'down_seg' in list(routed.var()):
        raise Exception("Please denote down segs with 'down_seg'")

    routed['is_headwaters'] = False * routed['seg']
    headwaters = [s not in routed['down_seg'].values for s in routed['seg'].values]
    routed['is_headwaters'].values = headwaters

    return routed


def calculate_cdf_blend_factor(routed: xr.Dataset, gauge_reference: xr.Dataset,
                               gauge_sites=None, fill_method='kldiv'):
    """
    calcultes the cumulative distirbtuion function blend factor based on distance
    to a seg's nearest up gauge site with respect to the total distance between
    the two closest guage sites to the seg
    ----
    fill_method: str
        see map_ref_sites for full description of how fill_method works
        
        Because each fill_method selects reference segs differently, calculate_blend_vars
        needs to know how they were selected to create blend factors. Note that 'leave_null'
        is not supported for this method because there is no filling for this method.
        Currently supported:
            'forward_fill'
                cdf_blend_factor = distance_to_upstream / 
                        (distance_to_upstream + distance_to_downstream)
            'kldiv'
                cdf_blend_factor = kldiv_upstream / (kldiv_upstream + kldiv_downstream)
            'r2'
                cdf_blend_factor = r2_upstream / (r2_upstream + r2_downstream)                
    """
    if not 'is_gauge' in list(routed.var()):
        # needed for walk_up and walk_down
        raise Exception("Please denote headwater segs with 'is_headwaters'")

    routed['cdf_blend_factor'] = 0 * routed['is_gauge']

    if fill_method == 'forward_fill':
        routed['distance_to_up_gauge'] = 0 * routed['is_gauge']
        routed['distance_to_down_gauge'] = 0 * routed['is_gauge']

        routed['distance_to_up_gauge'].values = [walk_up(routed, s)[0] for s in routed['seg']]
        routed['distance_to_down_gauge'].values = [walk_down(routed, s)[0] for s in routed['seg']]
        routed['cdf_blend_factor'].values = (routed['distance_to_up_gauge']
                                            / (routed['distance_to_up_gauge']
                                              + routed['distance_to_down_gauge'])).values
    else:
        if isinstance(gauge_sites, type(None)):
            gauge_sites = gauge_reference['site'].values
        else:
            # need to typecheck since we do a for loop later and don't
            # want to end up iterating through a string by accident
            assert isinstance(gauge_sites, list)

        if fill_method == 'kldiv':
            routed['cdf_blend_factor'].values = (routed['kldiv_down_gauge']
                                                 / (routed['kldiv_up_gauge']
                                                   + routed['kldiv_down_gauge'])).values
        elif fill_method == 'r2':
            routed['cdf_blend_factor'].values = (routed['r2_up_gauge']
                                                 / (routed['r2_up_gauge']
                                                   + routed['r2_down_gauge'])).values
        elif fill_method == 'kge':
            # since kge can be negative, the blend factor ratios
            # will use kge squared to ensure they don't cancel out
            raise Exception('kge is not currently supported, please select a different method')
            routed['cdf_blend_factor'].values = ((routed['kge_up_gauge']**2)
                                                 / ((routed['kge_up_gauge']**2)
                                                   + (routed['kge_down_gauge']**2))).values

    routed['cdf_blend_factor'] = routed['cdf_blend_factor'].where(~np.isnan(routed['cdf_blend_factor']), other=0.0)
    return routed

def calculate_blend_vars(routed: xr.Dataset, topology: xr.Dataset, reference: xr.Dataset,
                         gauge_sites = None, route_var = 'IRFroutedRunoff',
                         fill_method='kldiv'):
    """
    calculates a number of variables used in blendmorph and map_var_to_seg
    ----
    routed: xr.Dataset
        the dataset that will be modified and returned ready for map_var_to_seg
    topology: xr.Dataset
        contains the network topology with a "seg" dimension that identifies reaches,
        matching the routed dataset
    reference: xr.Dataset
        contains reaches used for reference with dimension "site" and coordinate "seg"
    gauge_sites: None
        contains the gauge site names from the reference dataset to be used that are
        automatically pulled from reference if None are given
    route_var: str
    fill_method: str
        see map_ref_sites for more information
    min_kge: float
        if not None, all upstream/downstream reference seg selections will be filtered
        according to the min_kge criteria, where seg selections that have a kge with
        the current seg that is less that min_kge will be set to -1 and determined
        unsuitable for bias correction
    ----
    Return: routed (xr.Dataset)
        with the following added:
        'is_headwaters'
        'is_gauge'
        'down_seg'
        'distance_to_up_gauge'
        'distance_to_down_gauge'
        'cdf_blend_factor'
        'up_seg'
        'up_ref_seg'
        'down_ref_seg'
    """
    routed = map_segs_topology(routed=routed, topology=topology)
    routed = map_headwater_sites(routed=routed)
    routed = map_ref_sites(routed=routed, gauge_reference=reference,
                             gauge_sites = gauge_sites, route_var = route_var,
                             fill_method = fill_method)
    routed = calculate_cdf_blend_factor(routed=routed, gauge_reference=reference,
                             gauge_sites = gauge_sites, fill_method = fill_method)

    for seg in routed['seg']:
        # if one of the refernece sites has been left null or determined
        # non bias correcteable according to the fill methods, then both
        # reference sites should be considered so to prevent any weird
        # partial bias correction attemps
        up_ref_seg = routed['up_ref_seg'].sel(seg=seg)
        down_ref_seg = routed['down_ref_seg'].sel(seg=seg)

        if up_ref_seg == -1 or down_ref_seg == -1:
            routed['up_ref_seg'].loc[{'seg':seg}] = -1
            routed['down_ref_seg'].loc[{'seg':seg}] = -1

    return routed


def map_var_to_segs(routed: xr.Dataset, map_var: xr.DataArray, var_label: str,
                    gauge_segs = None):
    """
    splits the variable into its up and down components to be used in blendmorph
    ----
    routed: xr.Dataset
        the dataset that will be modified and returned having been prepared by calculate_blend_vars
        with the dimension 'seg'
    map_var: xr.DataArray
        contains the variable to be split into up and down components and can be
        the same as routed, (must also contain the dimension 'seg')
    var_label: str
        suffix of the up and down parts of the variable
    gauge_segs: None
        list of the gauge segs that identify the reaches that are gauge sites, pulled from routed
        if None
    ----
    Return: routed (xr.Dataset)
        with the following added:
        f'down_{var_label}'
        f'up_{var_label}'
    """
    down_var = f'down_{var_label}'
    up_var = f'up_{var_label}'
    # need to override dask array data protections
    map_var.load()
    routed[down_var] = np.nan * map_var
    routed[up_var] = np.nan * map_var

    for seg in routed['seg'].values:
        up_seg = routed['up_ref_seg'].sel(seg=seg)
        down_seg = routed['down_ref_seg'].sel(seg=seg)
        if up_seg != -1:
            routed[up_var].loc[{'seg': seg}] = map_var.sel(seg=up_seg).values[:]
        if down_seg != -1:
            routed[down_var].loc[{'seg': seg}] = map_var.sel(seg=down_seg).values[:]

    return routed


def map_met_hru_to_seg(met_hru, topo):

    hru_2_seg = topo['seg_hru_id'].values
    met_vars = set(met_hru.variables.keys()) - set(met_hru.coords)
    # Prep met data structures
    met_seg = xr.Dataset({'time': met_hru['time']})
    for v  in met_vars:
        met_seg[v] = xr.DataArray(data=np.nan, dims=('time', 'seg', ),
                            coords={'time': met_hru['time'], 'seg': topo['seg']})

    # Map from hru -> segment for met data
    # In case a mapping doesn't exist to all segments,
    # we define a neighborhood search to spatially average
    null_neighborhood = [-3, -2, -1, 0, 1, 2, 3]
    for var in met_vars:
        for seg in met_seg['seg'].values:
            subset = np.argwhere(hru_2_seg == seg).flatten()
            # First fallback, search in the null_neighborhood
            if not len(subset):
                subset = np.hstack([np.argwhere(hru_2_seg == seg-offset).flatten()
                                    for offset in null_neighborhood])
            # Second fallback, use domain average
            if not len(subset):
                subset = met_hru['hru'].values
            met_seg[var].loc[{'seg': seg}] = met_hru[var].isel(hru=subset).mean(dim='hru')

    return met_seg


def mizuroute_to_blendmorph(topo: xr.Dataset, routed: xr.Dataset, reference: xr.Dataset,
                            met_hru: xr.Dataset=None, route_var: str='IRFroutedRunoff',
<<<<<<< HEAD
                            fill_method = 'kldiv'):
=======
                            fill_method = 'kldiv', min_kge = None):
>>>>>>> 3baf1236
    '''
    Prepare mizuroute output for bias correction via the blendmorph algorithm. This
    allows an optional dataset of hru meteorological data to be given for conditional
    bias correction.

    Parameters
    ----------
    topo:
        Topology dataset for running mizuRoute.
        We expect this to have ``seg`` and ``hru`` dimensions
    routed:
        The initially routed dataset from mizuRoute
    reference:
        A dataset containing reference flows for bias correction.
        We expect this to have ``site`` and ``time`` dimensions.
    met_hru:
        (Optional) A dataset of meteorological data to be mapped
        onto the stream segments to facilitate conditioning.
        All variables in this dataset will automatically be mapped
        onto the stream segments and returned
    route_var:
        Name of the variable of the routed runoff in the ``routed``
        dataset. Defaults to ``IRFroutedRunoff``
    fill_method:
        see map_ref_sites for more information
    min_kge:
        see calculate_blend_vars for more information
        defaults None unless fill_method = 'kge'

    Returns
    -------
    met_seg:
        A dataset with the required data for applying the ``blendmorph``
        routines. See the ``blendmorph`` documentation for further information.
    '''
    if fill_method == 'kge' and min_kge is None:
        min_kge = -0.41
    
    if met_hru is None:
        met_hru = xr.Dataset(coords={'time': routed['time']})
    # Provide some convenience data for mapping/loops
    ref_sites = list(reference['site'].values)
    ref_segs = list(reference['seg'].values)
    hru_2_seg = topo['seg_hru_id'].values
    met_vars = set(met_hru.variables.keys()) - set(met_hru.coords)

    # Remap any meteorological data from hru to stream segment
    met_seg = map_met_hru_to_seg(met_hru, topo)

    # Get the longest overlapping time period between all datasets
    [routed, reference, met_seg] = trim_time([routed, reference, met_seg])
    routed = calculate_blend_vars(routed, topo, reference, route_var = route_var,
                                  fill_method = fill_method)

    # Put all data on segments
    seg_ref =  xr.Dataset({'reference_flow':(('time','seg'), reference['reference_flow'].values)},
                            coords = {'time': reference['time'].values, 'seg': ref_segs},)
    routed = map_var_to_segs(routed, routed[route_var], 'raw_flow')
    routed = map_var_to_segs(routed, seg_ref['reference_flow'], 'ref_flow')
    for v in met_vars:
        routed = map_var_to_segs(routed, met_seg[v], v)

    # Merge it all together
    met_seg = xr.merge([met_seg, routed])
    return met_seg
<|MERGE_RESOLUTION|>--- conflicted
+++ resolved
@@ -703,11 +703,8 @@
 
 def mizuroute_to_blendmorph(topo: xr.Dataset, routed: xr.Dataset, reference: xr.Dataset,
                             met_hru: xr.Dataset=None, route_var: str='IRFroutedRunoff',
-<<<<<<< HEAD
                             fill_method = 'kldiv'):
-=======
-                            fill_method = 'kldiv', min_kge = None):
->>>>>>> 3baf1236
+
     '''
     Prepare mizuroute output for bias correction via the blendmorph algorithm. This
     allows an optional dataset of hru meteorological data to be given for conditional
