import numpy as np
import xarray as xr
import matplotlib as mpl
import pandas as pd
from typing import List
from plotting import find_upstream
import plotting
import networkx as nx

class SegNode():
    """
    SegNode
        creates a node of a segment to be used in the simple
        river network.
    ---
    attributes
        pfaf_code:
            the pfafstetter code for this seg
        seg_id:
            the id for this seg
        upstream:
            a List[SegNode] containing what is
            directly upstream from this SegNode
        basin_area:
            the summative Basin Area for this seg
        end_marker:
            a boolean noting if this node marks
            the end of a basin, primarily used
            in simple_river_network.ecode_pfaf
        encoded:
            a boolean noting if this node has
            been fully given a unique pfaf_code
    """
    def __init__(self, seg_id, pfaf_code):
        self.pfaf_code = pfaf_code
        self.seg_id = seg_id
        self.aggregated_seg_ids = list()
        self.upstream: List[SegNode] = list()
        self.basin_area: None

        self.end_marker = False
        self.encoded = False

    def __repr__(self):
         return f'[seg_id: {self.seg_id}, pfaf_code: {self.pfaf_code}]'

    def __str__(self):
        upstream_seg_id = list()
        for upstream_SegNode in self.upstream:
            upstream_seg_id.append(upstream_SegNode.seg_id)
        return f'seg_id: {self.seg_id}, pfaf_code: {self.pfaf_code}, upstream: {upstream_seg_id}'

    def __eq__(self, other):
        if isinstance(other, SegNode):
<<<<<<< HEAD
            return ((self.seg_id == other.seg_id) 
        and (self.pfaf_code==other.pfaf_code) 
        and (self.basin_area==other.basin_area))
=======
            return (self.seg_id == other.seg_id) 
        and (self.pfaf_code==other.pfaf_code) 
        and (self.basin_area==other.basin_area)
>>>>>>> f2a91536
        
    def __iter__(self):
        yield self
        for upstream in self.upstream:
            for node in upstream:
                yield node
                

class SimpleRiverNetwork:
    """
    SimpleRiverNetwork
        the simple river network maps nodes within a
        given topography to visualize their arragments
        and simplify different parts of the network
        to track statistics propogating through the network
    ----
    attributes:
        topo:
            the xrray Dataset of the topography.
        seg_id_values:
            a list of all seg_id's being used in the network.
        outlet:
            the end of the river network and start of the
            simple river network, aka "root.""
        adj_mat:
            a numpy adjacency matrix that can be used to graph
            the simple river network.
    functions:
        parse_upstream:
            recursively constructs network by searching what
            SegNodes are upstream of the current SegNode
            and updates the current SegNode's upstream list
            while also building the adjacency matrix.
        collect_upstream_nodes
            finds all nodes upstream of a node and returns
            a list of them
        clear_network:
            sets the adjacency matrix to an empty array and
            sets the upstream designation of the outlet to an
            empty list, clearing the shape of the network
            upstream of the outlet. This does not reset
            the topograpghy or seg_id_values, so the original
            shape can be rebuilt.
        clear_end_markers
            sets all end_mark in nodes at and upstream of node
            to False
        update_node_area
            updates the desired node with basin area information
        net_upstream_area
            calculates the basin area upstream of node of interest.
            This does include the area of the node of interest
        force_upstream_area
            operates the same as net_upstream_area, but
            ignores end_marking
        check_upstream_end_marking
            checks if any nodes directly upstream are
            end_markers and returns True if so
        count_net_upstream
            counts the number of nodes upstream of a
            node, including the original node
        find_branch
            locates a node that branches into 2+ nodes,
            returning what node branches and any
            nodes prior to the branch taht where in a row
        find_node
            searches for and returns a node with the desired
            seg_id upstream of a starting_node. If the node
            cannot be found, None is returned
        find_like_pfaf
            finds all nodes with the matching digit at the exact
            same location in pfaf_code and returns all of them
            in a list
        append_pfaf
            adds a pfaffstetter code digit to all upstream nodes
        append_sequential
            adds odd digits to the pfaf_codes of SegNodes in
            a row, or in sequence. this ensures all SegNodes
            within the SimpleRiverNetwork have a unique code
        sort_streams
            returns which branches are part of the mainstream and which
            are part of the tributaries
        find_tributary_basins
            finds the four tributaries with the largest drainage areas
        encode_pfaf
            recursively encodes pfafstetter codes on a SimpleRiverNetwork
        sort_by_pfaf
            sorts a list of SegNode's in decreasing order
            of a pfaf_digit at the given degree
        generate_pfaf_map
            creates a list of pfaf_code values in the order
            of the seg_id_values, including the seg_id_values.
            this is a little more cluttered, reccommended only
            for debugging purposes
        generate_pfaf_codes
            creates a list of pfaf_code values in the order
            of the seg_id_values
        generate_weight_map
            creates a list of fractional weights equivalent
            to the node's upstream area divided by the overall
            basin_area of the whole SimpleRiverNetwork.
            these are in order of the seg_id_values
        pfaf_aggregate
            aggregates the flow network by one pfafstetter level
    """
    def __init__(self, topo: xr.Dataset, pfaf_seed = int):
        self.topo = topo
        self.seg_id_values = topo['seg_id'].values
        self.outlet = SegNode(seg_id=self.seg_id_values[0], pfaf_code=str(pfaf_seed))
        self.update_node_area(self.outlet)

        N = topo.dims['seg']
        self.adj_mat = np.zeros(shape=(N, N), dtype=int)

        self.parse_upstream(self.outlet)
        self.encode_pfaf(self.outlet)
        self.network_graph = plotting.create_nxgraph(self.adj_mat)
        self.network_positions = plotting.organize_nxgraph(self.network_graph)
        self.clear_end_markers(self.outlet)
    
    
    def __eq__(self, other):
        if isinstance(other, SimpleRiverNetwork):
            return self.branch_eq_(self.outlet,other.outlet)
            
            
    def branch_eq_(self, node_self, node_other, match=True):
        """
        branch_eq_
            used in the __eq__ function for SimpleRiverNetwork as
            a recursive function to see if two node's upstream
            structure are equivalent
        ----
        node_self:
            a SegNode to compare with node_other
        node_other:
            a SegNode to compare with node_self
        match:
            holds the default assumption on whether
            or not the two upstream structures are equivalent,
            (warning: this function will only change the assumption
            to False, changning this may result in a false negative)
        return:
            whether or not the upstream structures are equivalent
        """
        # we are settng the default agrument to True and
        # will change it only to false throughout the code
        # so we know there are no False statements that 
        # are overriden (i.e. no False Falses)
        if node_self == node_other and match:
            if node_self.upstream and node_other.upstream:
                for upstream_self,upstream_other in zip(node_self.upstream,node_other.upstream):
                    match = self.branch_eq_(upstream_self,upstream_other,match)
            elif node_self.upstream or node_other.upstream:
                # meaning one continues upstream while the other
                # doesn't and is therefor inequivalent
                match = False
        else:
            # meaning the nodes don't match 
            # or a mismatch was already found
            match = False
            
        return match

    def parse_upstream(self, node: SegNode):
        """
        parse_upstream:
            recursively constructs network by searching what
            SegNodes are upstream of the current SegNode
            and updates the current SegNode's upstream list
            while also building the adjacency matrix.
        ----
        node:
            a SegNode to start building the network from
        """
        upstream_seg_indices = list()
        node_seg_index = np.where(self.seg_id_values == node.seg_id)
        find_upstream(self.topo, node.seg_id,upstream_seg_indices)

        for upstream_seg_index in upstream_seg_indices:
            self.adj_mat[node_seg_index, upstream_seg_index] += 1
            upstream_seg_id = self.seg_id_values[upstream_seg_index]
            upstream_node = SegNode(seg_id=upstream_seg_id, pfaf_code=self.outlet.pfaf_code)
            self.update_node_area(upstream_node)
            node.upstream.append(upstream_node)
            self.parse_upstream(upstream_node)
    
    
    def collect_upstream_nodes(self, node:SegNode):
        """
        collect_upstream_nodes
            finds all nodes upstream of a node and returns
            a list of them
        ----
        node:
            a SegNode to collect upstream nodes from
        return:
            a list of all upstream nodes
        """
        upstream_nodes = list()
        upstream_nodes.extend(node.upstream)
        for upstream in node.upstream:
            upstream_nodes.extend(self.collect_upstream_nodes(upstream))
        return upstream_nodes

    def clear_network(self):
        """
        clear_network:
            sets the adjacency matrix to an empty array and
            sets the upstream designation of the outlet to an
            empty list, clearing the shape of the network
            upstream of the outlet. This does not reset
            the topograpghy or seg_id_values, so the original
            shape can be rebuilt.
        """
        self.adj_mat = np.zeros(shape = (0))
        self.outlet.upstream = list()
    
    def clear_end_markers(self,node):
        """
        clear_end_markers
            sets all end_mark in nodes at and upstream of node
            to False
        """
        if node:
            node.end_marker = False
            for upstream in node.upstream:
                self.clear_end_markers(upstream)
        
    def clear_end_markers(self,node):
        """
        clear_end_markers
            sets all end_mark in nodes at and upstream of node
            to False
        """
        if node:
            node.end_marker = False
            for upstream in node.upstream:
                self.clear_end_markers(upstream)

    def update_node_area(self, node: SegNode):
        """
        update_node_area
            updates the desired node with basin area information
        ----
        node:
            a SegNode to change it and only its basin_area
        """
        basin_area_indices = np.where(self.topo['seg_hru_id'] == node.seg_id)[0]
        basin_area = 0
        for basin_area_index in basin_area_indices:
            basin_area += self.topo['Basin_Area'].values[basin_area_index]
        node.basin_area = basin_area

    def net_upstream_area(self, node: SegNode):
        """
        net_upstream_area
            calculates the basin area upstream of node of interest.
            This does include the area of the node of interest
        ----
        node:
            a SegNode to start from and calculate both its and
            all upstream nodes aggregate area
        return:
            returns the aggregate upstream_area
        """
        net_area = 0
        if node and not node.end_marker:
            net_area = node.basin_area
            
            for upstream_node in node.upstream:       
                try:      
                    net_area += self.net_upstream_area(upstream_node)              
                except RecursionError as e:                  
                    print(node, '\n', node.upstream,"\n", upstream_node,"\n", net_area)         
                    raise RecursionError('no')

        return net_area

    def force_upstream_area(self, node:SegNode):
        """
        force_upstream_area
            operates the same as net_upstream_area, but
            ignores end_marking
        """
        net_area = 0
        net_area = node.basin_area

        for upstream_node in node.upstream:
            net_area += self.force_upstream_area(upstream_node)

        return net_area

    def check_upstream_end_marking(self, node: SegNode):
        """
        check_upstream_end_marking
            checks if any nodes directly upstream are
            end_markers and returns True if so
        ----
        node:
            a SegNode to check directly upstream from
        """
        end_marker_ahead = False
        for upstream_node in node.upstream:
            if upstream_node.end_marker:
                end_marker_ahead = True

        return end_marker_ahead
    
    def count_net_upstream(self,node:SegNode):
        """
        count_net_upstream
            counts the number of nodes upstream of a
            node, including the original node
        ----
        node:
            a SegNode to begin counting from
        return:
            a count of the number of nodes upstream
        """
        count = 0
        if node and not node.end_marker:
            count += 1
            for upstream_node in node.upstream:
                count += self.count_net_upstream(upstream_node)
        return count
    
    def find_branch(self, node:SegNode):
        """
        find_branch
            locates a node that branches into 2+ nodes,
            returning what node branches and any
            nodes prior to the branch taht where in a row
        ----
        node:
            a SegNode to start searching from
        return:
            branch, the SegNode that is branching
            sequential_nodes, a list of nodes in a row
                prior to and including branch
        """
        branch = None
        orig_node = node
        sequential_nodes = []
        while not node.end_marker and node.upstream and not branch:
            if len(node.upstream) > 1:
                branch = node
            else:
                node = node.upstream[0]
                sequential_nodes.append(node)
        if len(sequential_nodes): sequential_nodes = [orig_node] + sequential_nodes
        return branch, sequential_nodes

    def find_node(self, target_id, node:SegNode):
        """
        find_node
            searches for and returns a node with the desired
            seg_id upstream of a starting_node. If the node
            cannot be found, None is returned
        ----
        target_id:
            a seg_id to search for within the SimpleRiverNetwork
        node:
            a SegNode to start searching from
        """
        if node:
            if node.seg_id == target_id:
                return node
            else:
                if node.upstream:
                    i = 0
                    result = None
                    while not result and i < len(node.upstream):
                        result = self.find_node(target_id, node.upstream[i])
                        i += 1
                    return result
                else:
                    return None
                
    def find_like_pfaf(self, node:SegNode, target_pfaf_digits: list, degree:int):
        """
        find_like_pfaf
            finds all nodes with the matching digit at the exact
            same location in pfaf_code and returns all of them
            in a list
        ----
        node:
            a SegNode to start searching from
        target_pfaf_digits:
            a list of pfaf_digit to search for in the SimpleRiverNetwork
        degree:
            how many pfafstetter levels deep should the function look for
            i.e. if you have degree 2, and a pfaf_code of 1234, it will
            look at "3" to see if is a match
        return:
            a list of like_pfaf_nodes that match the target_pfaf_digits
            at the input degree
        """
        like_pfaf_nodes= list()
        if node:
            if degree < len(node.pfaf_code) and (int(node.pfaf_code[degree]) in target_pfaf_digits):
                like_pfaf_nodes.append(node)
            for upstream in node.upstream:
                like_pfaf_nodes.extend(self.find_like_pfaf(upstream, target_pfaf_digits, degree))
        return like_pfaf_nodes

    def append_pfaf(self, node: SegNode, pfaf_digit:int):
        """
        append_pfaf
            adds a pfaffstetter code digit to all upstream nodes
        ----
        node: a SegNode to designate the root of the flow tree

        pfaf_digit: the digit to be added to the pfaffstetter codes
        """
        if not node.end_marker:
            node.pfaf_code += str(pfaf_digit)
            for upstream_node in node.upstream:
                self.append_pfaf(upstream_node, pfaf_digit)
                
    def append_sequential(self, sequence, base=''):
        """
        append_sequential
            adds odd digits to the pfaf_codes of SegNodes in
            a row, or in sequence. this ensures all SegNodes
            within the SimpleRiverNetwork have a unique code
        ----
            sequence:
                a list of SegNodes in a sequence, typically
                aggregated from find_branch
            base:
                an addition to the pfaf_code
        """
        if not len(sequence): return
        #log5 is used since there are 5 odd digits in range(1,10)
        #and we want to append purely odd digits for sequential nodes
        total_digits = int(np.ceil(np.max([np.log(len(sequence))/np.log(5), 1])))
        append_digit = int(total_digits*'1')
        for seq_node in sequence:
            if not seq_node.encoded:
                seq_node.pfaf_code += str(append_digit) + base
                seq_node.encoded = True
            append_digit += 2

    def sort_streams(self, node = SegNode):
        """
        sort_streams
            returns which branches are part of the mainstream and which
            are part of the tributaries
        ----
        node: a SegNode to start tracing the mainstream from.
            this is the "root" of the flow tree
        return:
            mainstreams:
                a list of mainstream SegNodes determined by having
                the greatest upstream_area
            tributaries:
                a list of tributaries having upstream_area less than
                the mainstream but still encountered along the way.
        """
        tributaries = list()
        mainstreams = list()

        mainstreams.append(node)

        while node.upstream and not self.check_upstream_end_marking(node):

            if len(node.upstream) == 1:
                #if there is only one upstream node, i.e. no branching
                node = node.upstream[0]
                mainstreams.append(node)
            else:
                #find which node has the largest upstream area and assign
                #it as the mainstreams and the rest as tributaries
                upstream_areas = list()

                for upstream_node in node.upstream:
                    upstream_areas.append(self.net_upstream_area(upstream_node))

                max_upstream_area = np.max(upstream_areas)
                max_upstream_index = upstream_areas.index(max_upstream_area)
                mainstream_node = node.upstream[max_upstream_index]
                mainstreams.append(mainstream_node)

                for tributary_node in node.upstream:
                    if tributary_node is not mainstream_node:
                        #Non-binary definitions of streams coming soon ....
                        tributaries.append(tributary_node)

                node = mainstream_node

        return mainstreams, tributaries
    
    def find_tributary_basins(self, tributaries):
        """
        find_tributary_basins
            finds the four tributaries with the largest drainage areas
        ----
        tributaries:
            a list of tributary SegNodes to be searched
        return:
            returns a list of the largest_tributaries found
            in the list of tributaries given.
        """
        largest_tributaries = list()
        largest_tributary_areas = list()

        if len(tributaries) > 4:
            for tributary in tributaries:
                if len(largest_tributaries) < 4:
                    #keep adding until there are 4 values
                    largest_tributaries.append(tributary)
                    largest_tributary_areas.append(self.net_upstream_area(tributary))
                else:
                    #then begin prioritizing by upstream_area
                    #aparently the target audience was not as excited by the smaller ones
                    tributary_upstream_area = self.net_upstream_area(tributary)
                    if tributary_upstream_area > np.min(largest_tributary_areas):
                        #the minimum will be the value needing to be replaced and is
                        #therefore the tested case so that we end up with a list of
                        #nothing being greater than the smallest value
                        remove_index = np.where(largest_tributary_areas
                                            == np.min(largest_tributary_areas))[0][0]
                        del largest_tributaries[remove_index]
                        del largest_tributary_areas[remove_index]
                        largest_tributaries.append(tributary)
                        largest_tributary_areas.append(tributary_upstream_area)
            return largest_tributaries
        else:
            #either:
            #a) there were no tributaries to begin with
            #b) you had excatly the max number (4)
            #c) there were less than 4 and you dont need more
            return tributaries
        
    def encode_pfaf(self, root_node = SegNode, level=0, max_level=42):
        """
        encode_pfaf
            recursively encodes pfafstetter codes on a SimpleRiverNetwork
        ----
        root_node:
            a SegNode from which to start encoding
        level:
            how many levels deep into recursion the method already is
        max_level:
            the maximum number of levels encode_pfaf will run for
            before raising a RuntimeError
        """
        if level > max_level:
            raise RuntimeError(f"encode_pfaf has exceed the maximum level of recurion: {max_level}"
                               f"\n You may specify the max_level as a keyword argument if you require more digits")

        mainstreams, tributaries = self.sort_streams(root_node)

        #find tributaries with largest draingage areas
        tributary_basins = self.find_tributary_basins(tributaries)
        #tributary_basins is in upstream order since tributaries
        #was made in upstream order

        pfaf_digit=1
        if tributary_basins:

            tributary_basin_index = 0
            interbasin_root = root_node
            all_seq_nodes = []

            for mainstream_index,mainstream in enumerate(mainstreams):

                while (tributary_basin_index < len(tributary_basins)
                        and tributary_basins[tributary_basin_index] in mainstream.upstream):

                    tributary_basin_found = tributary_basins[tributary_basin_index]

                    #interbasin handling:
                    #1. mark off the interbasin from the rest of the flow tree
                    #2. assign pfaf codes to interbasin members from interbasin_root
                    #3. recursion call the interbasin for pfaf_encode
                    #4. unmark upstream and continue parsing
                    #5. update interbasin_root
                    for upstream_node in mainstream.upstream:
                        upstream_node.end_marker = True

                    self.append_pfaf(interbasin_root, pfaf_digit)
                    self.encode_pfaf(interbasin_root, level=level+1)
                    branch, snodes = self.find_branch(interbasin_root)
                    if len(snodes):
                        all_seq_nodes.append(snodes)

                    for upstream_node in mainstream.upstream:
                        upstream_node.end_marker = False

                    interbasin_root = mainstreams[mainstream_index+1]
                    pfaf_digit += 1 #converts to even to prep for tributary_basin

                    #tributary_basin handling
                    self.append_pfaf(tributary_basin_found, pfaf_digit)
                    self.encode_pfaf(tributary_basin_found, level=level+1)
                    branch, snodes = self.find_branch(tributary_basin_found)
                    if len(snodes):
                        all_seq_nodes.append(snodes)
                    tributary_basin_index += 1
                    pfaf_digit += 1 #then updates to odd to prep for interbasin

                #this is for the final interbasin basin of the pfaf_code
                #where we have passed all of our tributary basins
                #we also check if this is simply part of a smaller flow tree
                #by checking end_marking
                is_part_of_flow_tree = (tributary_basin_index == len(tributary_basins)
                                        and self.check_upstream_end_marking(mainstream))
                if not mainstream.upstream or is_part_of_flow_tree:
                    self.append_pfaf(interbasin_root, pfaf_digit)
                    self.encode_pfaf(interbasin_root, level=level+1)
                    branch, snodes = self.find_branch(interbasin_root)
                    if len(snodes):
                        all_seq_nodes.append(snodes)

            snodes = list(all_seq_nodes)

            for sn in snodes:
                self.append_sequential(sn, base='')
                
    def sort_by_pfaf(self,nodes:list,degree=int):
        """
        sort_by_pfaf
            sorts a list of SegNode's in decreasing order
            of a pfaf_digit at the given degree
        ----
        nodes:
            a list of SegNodes to sort
        degree:
            which index in a pfaf_code the nodes
            are to be sorted by
        return:
            returns the list of sorted nodes
        """
        sorted_nodes = list()
        digit = 9
        while len(nodes) > 0 and digit > -1:
            index = 0
            for node in nodes:
                if int(node.pfaf_code[degree])==digit:
                    sorted_nodes.append(nodes[index])
                index += 1
            digit -= 1
        return sorted_nodes
    
    def generate_pfaf_map(self):
        """
        generate_pfaf_map
            creates a list of pfaf_code values in the order
            of the seg_id_values, including the seg_id_values.
            this is a little more cluttered, reccommended only
            for debugging purposes
        """
        pfaf_map = list()
        for i, seg_id in enumerate(self.seg_id_values):
            node = self.find_node(seg_id, self.outlet)
            if node:
                pfaf_map.append(f'{int(node.seg_id)}-{node.pfaf_code}')
        return pfaf_map
    
    def generate_pfaf_codes(self):
        """
        generate_pfaf_codes
            creates a list of pfaf_code values in the order
            of the seg_id_values
        """
        pfaf_map = list()
        for i, seg_id in enumerate(self.seg_id_values):
            node = self.find_node(seg_id, self.outlet)
            pfaf_map.append(int(node.pfaf_code))
        return pfaf_map
    
    def generate_weight_map(self):
        """
        generate_weight_map
            creates a list of fractional weights equivalent
            to the node's upstream area divided by the overall
            basin_area of the whole SimpleRiverNetwork.
            these are in order of the seg_id_values
        """
        weight_map = list()
        total_area = self.topo['Basin_Area'].values.sum()
        for i, seg_id in enumerate(self.seg_id_values):
            node = self.find_node(seg_id, self.outlet)
            area = self.net_upstream_area(node)
            area_fraction = area/total_area
            weight_map.append(f'{i}-{area_fraction}')
        return weight_map
    
    def generate_mainstream_map(self):
        """
        generate_mainstream_map
            cerates a list of which nodes are part of the
            mainstream in order of the seg_id_values
        """
        mainstream, tributaries = self.sort_streams(self.outlet)
        mainstream_ids = list()
        for mainstream_node in mainstream:
            mainstream_ids.append(mainstream_node.seg_id)
        all_segs = list(map(int,self.seg_id_values))
        mainstream_seg_map = pd.Series(all_segs).isin(mainstream_ids).astype(int)
        return mainstream_seg_map
       
    def pfaf_aggregate(self):
        """
        pfaf_aggregate
            aggregates the flow network by one pfafstetter level
        """
        # we will be looking to reduce the total number of levels by 1
        # in each aggregation cycle
        # this means that we will look to aggregate the deepest level
        # and search the flow tree for pfaf_codes matching the length
        # of the maximum level
        
        pfaf_codes = self.generate_pfaf_codes()
        current_total_levels = max([len(s.pfaf_code) for s in self.outlet])
        
        if current_total_levels == 1:
            raise UserError("The network currently has a maximum Pfaffstetter code of length 1 - cannot aggregate any further!")
        
        aggregation_target_nodes = self.find_like_pfaf(self.outlet, list(np.arange(10)), current_total_levels-1)        
        aggregation_target_nodes = self.sort_by_pfaf(aggregation_target_nodes,current_total_levels-2)
        
        search_index = 0
        if current_total_levels > -1:
            while search_index < len(aggregation_target_nodes):
                
                current_node = aggregation_target_nodes[search_index]
                
                # we need to collect which nodes we are going to aggregate
                summative_basin_area = 0
                basin_nodes = list()
                aggregated_seg_ids = list()
                basin_pfaf_root = current_node.pfaf_code[:-1]
                
                for target_node in aggregation_target_nodes:
                    if target_node.pfaf_code[:-1] == basin_pfaf_root and target_node != current_node:
                        basin_nodes.append(target_node)
                        summative_basin_area += target_node.basin_area                        

                        aggregated_seg_ids.append(target_node.seg_id)
                        aggregated_seg_ids.extend(target_node.aggregated_seg_ids)
                
                # since we are going to aggregate these upsteam nodes
                # into the current node, we need to remove them
                # from our search list to avoid searching for ghost nodes
                # also, be sure to check out my new techno-thriller: ghost_nodes         
                for basin_node in basin_nodes:
                    aggregation_target_nodes.remove(basin_node)
                    self.seg_id_values = np.delete(self.seg_id_values,np.where(
                        self.seg_id_values == basin_node.seg_id))
                
                #print(" basin_nodes: ", basin_nodes)
                
                basin_upstream = list()
                for basin_node in basin_nodes:
                    if basin_node.upstream:
                        for upstream_node in basin_node.upstream:
                            if upstream_node not in basin_nodes:
                                basin_upstream.append(upstream_node)
                        
                #print(" basin_upstream: ", basin_upstream)
                
                #print('\n')
                # here we do the numerical aggregation, actually changing the
                # internal values of the aggregating seg_node
                #summative_basin_area = self.net_upstream_area(current_node)
                new_pfaf_code = basin_pfaf_root
                    
                current_node.aggregated_seg_ids.extend(aggregated_seg_ids)
                current_node.pfaf_code = new_pfaf_code
                current_node.basin_area += summative_basin_area
                if len(basin_upstream) > 0:
                    current_node.upstream = basin_upstream
                else:
                    current_node.upstream: List[SegNode] = list()
                aggregation_target_nodes.remove(current_node)         
                    
            # Here we need to update various properties of the flow tree
            # So that our changes are reflected in the net tree's attributes
            N = len(self.seg_id_values)
            self.adj_mat = self.reconstruct_adj_mat(node=self.outlet,adj_mat = np.zeros(shape=(N,N), dtype = int))
            self.network_graph = plotting.create_nxgraph(self.adj_mat)
            self.network_positions = plotting.organize_nxgraph(self.network_graph)
    
    def color_network_graph(self,measure,cmap):
        if not measure is None:
            return plotting.color_code_nxgraph(self.network_graph,measure,cmap)
        else:
            color_bar = None
            segs = np.arange(0,len(self.seg_id_values))
            color_vals = segs/len(segs)
            color_dict =  {f'{seg}': mpl.colors.to_hex(cmap(i)) for i, seg in zip(color_vals, segs)}
            return color_dict, color_bar
        
    def size_network_graph(self,measure):
        segs = np.arange(0,len(self.seg_id_values))
        size_vals = segs/len(segs)
        size_dict = {f'{seg}': 200*size_vals(i) for i, seg in zip(size_vals,segs)}
        return size_dict   
        
    def draw_network(self,label_map=[], color_measure=None, cmap = mpl.cm.get_cmap('hsv'), 
                     node_size = 200, font_size = 8, font_weight = 'bold',
                     node_shape = 's', linewidths = 2, font_color = 'w', node_color = None,
                     with_labels=False,with_cbar=False,with_background=True):
        
        network_color_dict, network_color_cbar = self.color_network_graph(color_measure,cmap)
        
        if len(label_map) > 0:
            new_network_color_dict = dict()
            for key in network_color_dict.keys():
                new_network_color_dict[f"{label_map[int(key)]}"] = network_color_dict[key]


            new_network_graph = nx.relabel_nodes(self.network_graph,
                                                 dict(zip(self.network_graph.nodes(),label_map)),copy=True)
            network_color_dict = new_network_color_dict
            self.network_graph = new_network_graph
            self.network_positions = plotting.organize_nxgraph(self.network_graph)
                    
        network_nodecolors = [network_color_dict[f'{node}'] for node in self.network_graph.nodes()]
        if node_color:
            network_nodecolors = node_color
        
        nx.draw_networkx(self.network_graph,self.network_positions,with_labels=with_labels,
                         node_size=node_size,font_size=font_size,font_weight=font_weight,node_shape=node_shape,
                         linewidths=linewidths,font_color=font_color,node_color=network_nodecolors)
        if with_cbar:
            plt.colorbar(network_color_cbar)
        if not with_background:
            plt.axis('off')<|MERGE_RESOLUTION|>--- conflicted
+++ resolved
@@ -52,15 +52,10 @@
 
     def __eq__(self, other):
         if isinstance(other, SegNode):
-<<<<<<< HEAD
             return ((self.seg_id == other.seg_id) 
         and (self.pfaf_code==other.pfaf_code) 
         and (self.basin_area==other.basin_area))
-=======
-            return (self.seg_id == other.seg_id) 
-        and (self.pfaf_code==other.pfaf_code) 
-        and (self.basin_area==other.basin_area)
->>>>>>> f2a91536
+
         
     def __iter__(self):
         yield self
